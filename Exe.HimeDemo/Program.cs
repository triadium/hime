--- conflicted
+++ resolved
@@ -1,69 +1,53 @@
-/**********************************************************************
-* Copyright (c) 2013 Laurent Wouters and others
-* This program is free software: you can redistribute it and/or modify
-* it under the terms of the GNU Lesser General Public License as
-* published by the Free Software Foundation, either version 3
-* of the License, or (at your option) any later version.
-* 
-* This program is distributed in the hope that it will be useful,
-* but WITHOUT ANY WARRANTY; without even the implied warranty of
-* MERCHANTABILITY or FITNESS FOR A PARTICULAR PURPOSE.  See the
-* GNU Lesser General Public License for more details.
-* 
-* You should have received a copy of the GNU Lesser General
-* Public License along with this program.
-* If not, see <http://www.gnu.org/licenses/>.
-* 
-* Contributors:
-*     Laurent Wouters - lwouters@xowl.org
-**********************************************************************/
-
-using System;
-using System.IO;
-using Hime.Demo.Tasks;
-
-namespace Hime.Demo
-{
-	/// <summary>
-	/// Main program
-	/// </summary>
-    public class Program
-    {
-<<<<<<< HEAD
-        private const string dirExtras = "Extras";
-        private const string dirGrammars = "Grammars";
-
-        static void Main()
-        {
-            string name = "EBNF";
-            string input = null;
-
-            DirectoryInfo extras = FindExtras();
-            DirectoryInfo grammars = extras.GetDirectories(dirGrammars)[0];
-            
-            //IExecutable executable = new ParseLanguage(Path.Combine(grammars.FullName, name), input);
-            IExecutable executable = new Bootstrap();
-=======
-		/// <summary>
-		/// The entry point of the program, where the program control starts and ends.
-		/// </summary>
-        static void Main()
-        {
-			IExecutable executable = new ExtractLexer();
->>>>>>> d7a5bd67
-            executable.Execute();
-        }
-
-        private static DirectoryInfo FindExtras()
-        {
-            DirectoryInfo current = new DirectoryInfo(Environment.CurrentDirectory);
-            DirectoryInfo[] subs = current.GetDirectories(dirExtras);
-            while (subs == null || subs.Length == 0)
-            {
-                current = current.Parent;
-                subs = current.GetDirectories(dirExtras);
-            }
-            return subs[0];
-        }
-    }
-}
+/**********************************************************************
+* Copyright (c) 2013 Laurent Wouters and others
+* This program is free software: you can redistribute it and/or modify
+* it under the terms of the GNU Lesser General Public License as
+* published by the Free Software Foundation, either version 3
+* of the License, or (at your option) any later version.
+* 
+* This program is distributed in the hope that it will be useful,
+* but WITHOUT ANY WARRANTY; without even the implied warranty of
+* MERCHANTABILITY or FITNESS FOR A PARTICULAR PURPOSE.  See the
+* GNU Lesser General Public License for more details.
+* 
+* You should have received a copy of the GNU Lesser General
+* Public License along with this program.
+* If not, see <http://www.gnu.org/licenses/>.
+* 
+* Contributors:
+*     Laurent Wouters - lwouters@xowl.org
+**********************************************************************/
+
+using System;
+using System.IO;
+using Hime.Demo.Tasks;
+
+namespace Hime.Demo
+{
+	/// <summary>
+	/// Main program
+	/// </summary>
+    public class Program
+    {
+		/// <summary>
+		/// The entry point of the program, where the program control starts and ends.
+		/// </summary>
+        static void Main()
+        {
+			IExecutable executable = new ExtractLexer();
+            executable.Execute();
+        }
+
+        private static DirectoryInfo FindExtras()
+        {
+            DirectoryInfo current = new DirectoryInfo(Environment.CurrentDirectory);
+            DirectoryInfo[] subs = current.GetDirectories(dirExtras);
+            while (subs == null || subs.Length == 0)
+            {
+                current = current.Parent;
+                subs = current.GetDirectories(dirExtras);
+            }
+            return subs[0];
+        }
+    }
+}