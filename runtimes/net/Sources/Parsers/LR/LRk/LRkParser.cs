/**********************************************************************
* Copyright (c) 2013 Laurent Wouters and others
* This program is free software: you can redistribute it and/or modify
* it under the terms of the GNU Lesser General Public License as
* published by the Free Software Foundation, either version 3
* of the License, or (at your option) any later version.
*
* This program is distributed in the hope that it will be useful,
* but WITHOUT ANY WARRANTY; without even the implied warranty of
* MERCHANTABILITY or FITNESS FOR A PARTICULAR PURPOSE.  See the
* GNU Lesser General Public License for more details.
*
* You should have received a copy of the GNU Lesser General
* Public License along with this program.
* If not, see <http://www.gnu.org/licenses/>.
*
* Contributors:
*     Laurent Wouters - lwouters@xowl.org
**********************************************************************/
using System;
using System.IO;
using System.Collections.Generic;

namespace Hime.Redist.Parsers
{
	/// <summary>
	/// Represents a base for all LR(k) parsers
	/// </summary>
	public abstract class LRkParser : BaseLRParser, Lexer.IContextProvider
	{
		/// <summary>
		/// Initial size of the stack
		/// </summary>
		protected internal const int INIT_STACK_SIZE = 128;

		/// <summary>
		/// The parser's automaton
		/// </summary>
		protected LRkAutomaton automaton;
		/// <summary>
		/// The parser's stack
		/// </summary>
		private int[] stack;
		/// <summary>
		/// Index of the stack's head
		/// </summary>
		private int head;
		/// <summary>
		/// The AST builder
		/// </summary>
		private LRkASTBuilder builder;

		/// <summary>
		/// Initializes a new instance of the parser
		/// </summary>
		/// <param name="automaton">The parser's automaton</param>
		/// <param name="variables">The parser's variables</param>
		/// <param name="virtuals">The parser's virtuals</param>
		/// <param name="actions">The parser's actions</param>
		/// <param name="lexer">The input lexer</param>
		protected LRkParser(LRkAutomaton automaton, Symbol[] variables, Symbol[] virtuals, SemanticAction[] actions, Lexer.ILexer lexer)
            : base(variables, virtuals, actions, lexer)
		{
			this.automaton = automaton;
			this.builder = new LRkASTBuilder(lexer.Output, parserVariables, parserVirtuals);
		}

		/// <summary>
		/// Gets whether the specified context is in effect
		/// </summary>
		/// <param name="context">A context</param>
		/// <returns><c>true</c> if the specified context is in effect</returns>
		public bool IsWithin(int context)
		{
<<<<<<< HEAD
			if (context == Lexer.Automaton.DEFAULT_CONTEXT)
				return true;
			for (int i = head; i != -1; i--)
				if (automaton.GetContexts(stack[i]).Contains(context))
					return true;
			return false;
=======
			LRExpected expectedOnHead = parserAutomaton.GetExpected(stack[head], lexer.Terminals);
			// the terminals for shifts are always expected
			List<Symbol> expected = new List<Symbol>(expectedOnHead.Shifts);
			// check the terminals for reductions
			foreach (Symbol terminal in expectedOnHead.Reductions)
				if (CheckIsExpected(terminal))
					expected.Add(terminal);
			// register the error
			allErrors.Add(new UnexpectedTokenError(lexer.Output[token.Index], lexer.Output.GetPositionOf(token.Index), expected));
			// try to recover, or not
			if (!recover)
				return new Token(0, 0);
			if (TryDrop1Unexpected())
				return input.GetNextToken();
			if (TryDrop2Unexpected())
				return input.GetNextToken();
			foreach (Symbol terminal in expected)
			{
				Token dummy = new Token(terminal.ID, 0);
				if (TryInsertExpected(dummy))
					return dummy;
			}
			return new Token(0, 0);
		}

		/// <summary>
		/// Checks whether the specified terminal is indeed expected for a reduction
		/// </summary>
		/// <param name="terminal">The terminal to check</param>
		/// <returns><code>true</code> if the terminal is really expected</returns>
		/// <remarks>
		/// This check is required because in the case of a base LALR graph,
		/// some terminals expected for reduction in the automaton are coming from other paths.
		/// </remarks>
		private bool CheckIsExpected(Symbol terminal)
		{
			// copy the stack to use for the simulation
			int[] myStack = new int[stack.Length];
			Array.Copy(stack, myStack, head + 1);
			int myHead = head;
			// get the action for the stack's head
			LRAction action = parserAutomaton.GetAction(myStack[myHead], terminal.ID);
			while (action.Code != LRActionCode.None)
			{
				if (action.Code == LRActionCode.Shift)
					// yep, the terminal was expected
					return true;
				if (action.Code == LRActionCode.Reduce)
				{
					// execute the reduction
					LRProduction production = parserAutomaton.GetProduction(action.Data);
					myHead -= production.ReductionLength;
					// this must be a shift
					action = parserAutomaton.GetAction(myStack[myHead], parserVariables[production.Head].ID);
					myHead++;
					if (myHead == myStack.Length)
						Array.Resize(ref myStack, myStack.Length + INIT_STACK_SIZE);
					myStack[myHead] = action.Data;
					// now, get the new action for the terminal
					action = parserAutomaton.GetAction(action.Data, terminal.ID);
				}
			}
			// nope, that was a pathological case in a LALR graph
			return false;
		}

		private bool TryDrop1Unexpected()
		{
			int used = 0;
			bool success = (new Simulator(this)).TestForLength(3, new Token(0, 0), out used);
			input.Rewind(used);
			return success;
		}

		private bool TryDrop2Unexpected()
		{
			input.GetNextToken();
			int used = 0;
			bool success = (new Simulator(this)).TestForLength(3, new Token(0, 0), out used);
			input.Rewind(used);
			if (!success)
				input.Rewind(1);
			return success;
		}

		private bool TryInsertExpected(Token terminal)
		{
			int used = 0;
			bool success = (new Simulator(this)).TestForLength(3, terminal, out used);
			input.Rewind(used);
			return success;
>>>>>>> 75fa7cda
		}

		/// <summary>
		/// Parses the input and returns the result
		/// </summary>
		/// <returns>A ParseResult object containing the data about the result</returns>
		public override ParseResult Parse()
		{
			this.stack = new int[INIT_STACK_SIZE];
			this.head = 0;
			Token nextToken = lexer.GetNextToken(this);
			while (true)
			{
				LRActionCode action = ParseOnToken(nextToken);
				if (action == LRActionCode.Shift)
				{
					nextToken = lexer.GetNextToken(this);
					continue;
				}
				if (action == LRActionCode.Accept)
					return new ParseResult(allErrors, lexer.Output, builder.GetTree());
				nextToken = OnUnexpectedToken(stack[head], nextToken);
				if (nextToken.SymbolID == Symbol.SID_NOTHING || allErrors.Count >= MAX_ERROR_COUNT)
					return new ParseResult(allErrors, lexer.Output);
			}
		}

		/// <summary>
		/// Parses the given token
		/// </summary>
		/// <param name="token">The token to parse</param>
		/// <returns>The LR action on the token</returns>
		private LRActionCode ParseOnToken(Token token)
		{
			while (true)
			{
				LRAction action = automaton.GetAction(stack[head], token.SymbolID);
				if (action.Code == LRActionCode.Shift)
				{
					head++;
					if (head == stack.Length)
						Array.Resize(ref stack, stack.Length + INIT_STACK_SIZE);
					stack[head] = action.Data;
					builder.StackPushToken(token.Index);
					return action.Code;
				}
				else if (action.Code == LRActionCode.Reduce)
				{
					LRProduction production = automaton.GetProduction(action.Data);
					head -= production.ReductionLength;
					Reduce(production);
					action = automaton.GetAction(stack[head], parserVariables[production.Head].ID);
					head++;
					if (head == stack.Length)
						Array.Resize(ref stack, stack.Length + INIT_STACK_SIZE);
					stack[head] = action.Data;
					continue;
				}
				return action.Code;
			}
		}

		/// <summary>
		/// Raises an error on an unexpected token
		/// </summary>
		/// <param name="state">The current LR state</param>
		/// <param name="token">The unexpected token</param>
		/// <returns>The next token in the case the error is recovered</returns>
		private Token OnUnexpectedToken(int state, Token token)
		{
			ICollection<int> expectedIndices = automaton.GetExpected(state, lexer.Terminals.Count);
			List<Symbol> expected = new List<Symbol>();
			foreach (int index in expectedIndices)
				expected.Add(lexer.Terminals[index]);
			allErrors.Add(new UnexpectedTokenError(lexer.Output[token.Index], lexer.Output.GetPositionOf(token.Index), expected));
			if (!recover)
				return new Token(Symbol.SID_NOTHING, 0);
			// TODO: try to recover from the error
			return new Token(Symbol.SID_NOTHING, 0);
		}

		/// <summary>
		/// Executes the given LR reduction
		/// </summary>
		/// <param name="production">A LR reduction</param>
		private void Reduce(LRProduction production)
		{
			Symbol variable = parserVariables[production.Head];
			builder.ReductionPrepare(production.Head, production.ReductionLength, production.HeadAction);
			for (int i = 0; i != production.BytecodeLength; i++)
			{
				LROpCode op = production[i];
				switch (op.Base)
				{
					case LROpCodeBase.SemanticAction:
						{
							SemanticAction action = parserActions[production[i + 1].DataValue];
							i++;
							action.Invoke(variable, builder);
							break;
						}
					case LROpCodeBase.AddVirtual:
						{
							int index = production[i + 1].DataValue;
							builder.ReductionAddVirtual(index, op.TreeAction);
							i++;
							break;
						}
					default:
						builder.ReductionPop(op.TreeAction);
						break;
				}
			}
			builder.Reduce();
		}
	}
}
<|MERGE_RESOLUTION|>--- conflicted
+++ resolved
@@ -1,291 +1,295 @@
-/**********************************************************************
-* Copyright (c) 2013 Laurent Wouters and others
-* This program is free software: you can redistribute it and/or modify
-* it under the terms of the GNU Lesser General Public License as
-* published by the Free Software Foundation, either version 3
-* of the License, or (at your option) any later version.
-*
-* This program is distributed in the hope that it will be useful,
-* but WITHOUT ANY WARRANTY; without even the implied warranty of
-* MERCHANTABILITY or FITNESS FOR A PARTICULAR PURPOSE.  See the
-* GNU Lesser General Public License for more details.
-*
-* You should have received a copy of the GNU Lesser General
-* Public License along with this program.
-* If not, see <http://www.gnu.org/licenses/>.
-*
-* Contributors:
-*     Laurent Wouters - lwouters@xowl.org
-**********************************************************************/
-using System;
-using System.IO;
-using System.Collections.Generic;
-
-namespace Hime.Redist.Parsers
-{
-	/// <summary>
-	/// Represents a base for all LR(k) parsers
-	/// </summary>
-	public abstract class LRkParser : BaseLRParser, Lexer.IContextProvider
-	{
-		/// <summary>
-		/// Initial size of the stack
-		/// </summary>
-		protected internal const int INIT_STACK_SIZE = 128;
-
-		/// <summary>
-		/// The parser's automaton
-		/// </summary>
-		protected LRkAutomaton automaton;
-		/// <summary>
-		/// The parser's stack
-		/// </summary>
-		private int[] stack;
-		/// <summary>
-		/// Index of the stack's head
-		/// </summary>
-		private int head;
-		/// <summary>
-		/// The AST builder
-		/// </summary>
-		private LRkASTBuilder builder;
-
-		/// <summary>
-		/// Initializes a new instance of the parser
-		/// </summary>
-		/// <param name="automaton">The parser's automaton</param>
-		/// <param name="variables">The parser's variables</param>
-		/// <param name="virtuals">The parser's virtuals</param>
-		/// <param name="actions">The parser's actions</param>
-		/// <param name="lexer">The input lexer</param>
-		protected LRkParser(LRkAutomaton automaton, Symbol[] variables, Symbol[] virtuals, SemanticAction[] actions, Lexer.ILexer lexer)
-            : base(variables, virtuals, actions, lexer)
-		{
-			this.automaton = automaton;
-			this.builder = new LRkASTBuilder(lexer.Output, parserVariables, parserVirtuals);
-		}
-
-		/// <summary>
-		/// Gets whether the specified context is in effect
-		/// </summary>
-		/// <param name="context">A context</param>
-		/// <returns><c>true</c> if the specified context is in effect</returns>
-		public bool IsWithin(int context)
-		{
-<<<<<<< HEAD
-			if (context == Lexer.Automaton.DEFAULT_CONTEXT)
-				return true;
-			for (int i = head; i != -1; i--)
-				if (automaton.GetContexts(stack[i]).Contains(context))
-					return true;
-			return false;
-=======
-			LRExpected expectedOnHead = parserAutomaton.GetExpected(stack[head], lexer.Terminals);
-			// the terminals for shifts are always expected
-			List<Symbol> expected = new List<Symbol>(expectedOnHead.Shifts);
-			// check the terminals for reductions
-			foreach (Symbol terminal in expectedOnHead.Reductions)
-				if (CheckIsExpected(terminal))
-					expected.Add(terminal);
-			// register the error
-			allErrors.Add(new UnexpectedTokenError(lexer.Output[token.Index], lexer.Output.GetPositionOf(token.Index), expected));
-			// try to recover, or not
-			if (!recover)
-				return new Token(0, 0);
-			if (TryDrop1Unexpected())
-				return input.GetNextToken();
-			if (TryDrop2Unexpected())
-				return input.GetNextToken();
-			foreach (Symbol terminal in expected)
-			{
-				Token dummy = new Token(terminal.ID, 0);
-				if (TryInsertExpected(dummy))
-					return dummy;
-			}
-			return new Token(0, 0);
-		}
-
-		/// <summary>
-		/// Checks whether the specified terminal is indeed expected for a reduction
-		/// </summary>
-		/// <param name="terminal">The terminal to check</param>
-		/// <returns><code>true</code> if the terminal is really expected</returns>
-		/// <remarks>
-		/// This check is required because in the case of a base LALR graph,
-		/// some terminals expected for reduction in the automaton are coming from other paths.
-		/// </remarks>
-		private bool CheckIsExpected(Symbol terminal)
-		{
-			// copy the stack to use for the simulation
-			int[] myStack = new int[stack.Length];
-			Array.Copy(stack, myStack, head + 1);
-			int myHead = head;
-			// get the action for the stack's head
-			LRAction action = parserAutomaton.GetAction(myStack[myHead], terminal.ID);
-			while (action.Code != LRActionCode.None)
-			{
-				if (action.Code == LRActionCode.Shift)
-					// yep, the terminal was expected
-					return true;
-				if (action.Code == LRActionCode.Reduce)
-				{
-					// execute the reduction
-					LRProduction production = parserAutomaton.GetProduction(action.Data);
-					myHead -= production.ReductionLength;
-					// this must be a shift
-					action = parserAutomaton.GetAction(myStack[myHead], parserVariables[production.Head].ID);
-					myHead++;
-					if (myHead == myStack.Length)
-						Array.Resize(ref myStack, myStack.Length + INIT_STACK_SIZE);
-					myStack[myHead] = action.Data;
-					// now, get the new action for the terminal
-					action = parserAutomaton.GetAction(action.Data, terminal.ID);
-				}
-			}
-			// nope, that was a pathological case in a LALR graph
-			return false;
-		}
-
-		private bool TryDrop1Unexpected()
-		{
-			int used = 0;
-			bool success = (new Simulator(this)).TestForLength(3, new Token(0, 0), out used);
-			input.Rewind(used);
-			return success;
-		}
-
-		private bool TryDrop2Unexpected()
-		{
-			input.GetNextToken();
-			int used = 0;
-			bool success = (new Simulator(this)).TestForLength(3, new Token(0, 0), out used);
-			input.Rewind(used);
-			if (!success)
-				input.Rewind(1);
-			return success;
-		}
-
-		private bool TryInsertExpected(Token terminal)
-		{
-			int used = 0;
-			bool success = (new Simulator(this)).TestForLength(3, terminal, out used);
-			input.Rewind(used);
-			return success;
->>>>>>> 75fa7cda
-		}
-
-		/// <summary>
-		/// Parses the input and returns the result
-		/// </summary>
-		/// <returns>A ParseResult object containing the data about the result</returns>
-		public override ParseResult Parse()
-		{
-			this.stack = new int[INIT_STACK_SIZE];
-			this.head = 0;
-			Token nextToken = lexer.GetNextToken(this);
-			while (true)
-			{
-				LRActionCode action = ParseOnToken(nextToken);
-				if (action == LRActionCode.Shift)
-				{
-					nextToken = lexer.GetNextToken(this);
-					continue;
-				}
-				if (action == LRActionCode.Accept)
-					return new ParseResult(allErrors, lexer.Output, builder.GetTree());
-				nextToken = OnUnexpectedToken(stack[head], nextToken);
-				if (nextToken.SymbolID == Symbol.SID_NOTHING || allErrors.Count >= MAX_ERROR_COUNT)
-					return new ParseResult(allErrors, lexer.Output);
-			}
-		}
-
-		/// <summary>
-		/// Parses the given token
-		/// </summary>
-		/// <param name="token">The token to parse</param>
-		/// <returns>The LR action on the token</returns>
-		private LRActionCode ParseOnToken(Token token)
-		{
-			while (true)
-			{
-				LRAction action = automaton.GetAction(stack[head], token.SymbolID);
-				if (action.Code == LRActionCode.Shift)
-				{
-					head++;
-					if (head == stack.Length)
-						Array.Resize(ref stack, stack.Length + INIT_STACK_SIZE);
-					stack[head] = action.Data;
-					builder.StackPushToken(token.Index);
-					return action.Code;
-				}
-				else if (action.Code == LRActionCode.Reduce)
-				{
-					LRProduction production = automaton.GetProduction(action.Data);
-					head -= production.ReductionLength;
-					Reduce(production);
-					action = automaton.GetAction(stack[head], parserVariables[production.Head].ID);
-					head++;
-					if (head == stack.Length)
-						Array.Resize(ref stack, stack.Length + INIT_STACK_SIZE);
-					stack[head] = action.Data;
-					continue;
-				}
-				return action.Code;
-			}
-		}
-
-		/// <summary>
-		/// Raises an error on an unexpected token
-		/// </summary>
-		/// <param name="state">The current LR state</param>
-		/// <param name="token">The unexpected token</param>
-		/// <returns>The next token in the case the error is recovered</returns>
-		private Token OnUnexpectedToken(int state, Token token)
-		{
-			ICollection<int> expectedIndices = automaton.GetExpected(state, lexer.Terminals.Count);
-			List<Symbol> expected = new List<Symbol>();
-			foreach (int index in expectedIndices)
-				expected.Add(lexer.Terminals[index]);
-			allErrors.Add(new UnexpectedTokenError(lexer.Output[token.Index], lexer.Output.GetPositionOf(token.Index), expected));
-			if (!recover)
-				return new Token(Symbol.SID_NOTHING, 0);
-			// TODO: try to recover from the error
-			return new Token(Symbol.SID_NOTHING, 0);
-		}
-
-		/// <summary>
-		/// Executes the given LR reduction
-		/// </summary>
-		/// <param name="production">A LR reduction</param>
-		private void Reduce(LRProduction production)
-		{
-			Symbol variable = parserVariables[production.Head];
-			builder.ReductionPrepare(production.Head, production.ReductionLength, production.HeadAction);
-			for (int i = 0; i != production.BytecodeLength; i++)
-			{
-				LROpCode op = production[i];
-				switch (op.Base)
-				{
-					case LROpCodeBase.SemanticAction:
-						{
-							SemanticAction action = parserActions[production[i + 1].DataValue];
-							i++;
-							action.Invoke(variable, builder);
-							break;
-						}
-					case LROpCodeBase.AddVirtual:
-						{
-							int index = production[i + 1].DataValue;
-							builder.ReductionAddVirtual(index, op.TreeAction);
-							i++;
-							break;
-						}
-					default:
-						builder.ReductionPop(op.TreeAction);
-						break;
-				}
-			}
-			builder.Reduce();
-		}
-	}
-}
+/**********************************************************************
+* Copyright (c) 2013 Laurent Wouters and others
+* This program is free software: you can redistribute it and/or modify
+* it under the terms of the GNU Lesser General Public License as
+* published by the Free Software Foundation, either version 3
+* of the License, or (at your option) any later version.
+*
+* This program is distributed in the hope that it will be useful,
+* but WITHOUT ANY WARRANTY; without even the implied warranty of
+* MERCHANTABILITY or FITNESS FOR A PARTICULAR PURPOSE.  See the
+* GNU Lesser General Public License for more details.
+*
+* You should have received a copy of the GNU Lesser General
+* Public License along with this program.
+* If not, see <http://www.gnu.org/licenses/>.
+*
+* Contributors:
+*     Laurent Wouters - lwouters@xowl.org
+**********************************************************************/
+using System;
+using System.IO;
+using System.Collections.Generic;
+
+namespace Hime.Redist.Parsers
+{
+	/// <summary>
+	/// Represents a base for all LR(k) parsers
+	/// </summary>
+	public abstract class LRkParser : BaseLRParser, Lexer.IContextProvider
+	{
+		/// <summary>
+		/// Initial size of the stack
+		/// </summary>
+		protected internal const int INIT_STACK_SIZE = 128;
+
+		/// <summary>
+		/// The parser's automaton
+		/// </summary>
+		protected LRkAutomaton automaton;
+		/// <summary>
+		/// The parser's stack
+		/// </summary>
+		private int[] stack;
+		/// <summary>
+		/// Index of the stack's head
+		/// </summary>
+		private int head;
+		/// <summary>
+		/// The AST builder
+		/// </summary>
+		private LRkASTBuilder builder;
+
+		/// <summary>
+		/// Initializes a new instance of the parser
+		/// </summary>
+		/// <param name="automaton">The parser's automaton</param>
+		/// <param name="variables">The parser's variables</param>
+		/// <param name="virtuals">The parser's virtuals</param>
+		/// <param name="actions">The parser's actions</param>
+		/// <param name="lexer">The input lexer</param>
+		protected LRkParser(LRkAutomaton automaton, Symbol[] variables, Symbol[] virtuals, SemanticAction[] actions, Lexer.ILexer lexer)
+            : base(variables, virtuals, actions, lexer)
+		{
+			this.automaton = automaton;
+			this.builder = new LRkASTBuilder(lexer.Output, parserVariables, parserVirtuals);
+		}
+
+		/// <summary>
+		/// Gets whether the specified context is in effect
+		/// </summary>
+		/// <param name="context">A context</param>
+		/// <returns><c>true</c> if the specified context is in effect</returns>
+		public bool IsWithin(int context)
+		{
+
+		/// <summary>
+		/// Raises an error on an unexepcted token
+		/// </summary>
+		/// <param name="token">The unexpected token</param>
+		/// <returns>The next token in the case the error is recovered</returns>
+		private Token OnUnexpectedToken(Token token)
+			LRExpected expectedOnHead = parserAutomaton.GetExpected(stack[head], lexer.Terminals);
+			// the terminals for shifts are always expected
+			List<Symbol> expected = new List<Symbol>(expectedOnHead.Shifts);
+			// check the terminals for reductions
+			foreach (Symbol terminal in expectedOnHead.Reductions)
+				if (CheckIsExpected(terminal))
+					expected.Add(terminal);
+			// register the error
+			allErrors.Add(new UnexpectedTokenError(lexer.Output[token.Index], lexer.Output.GetPositionOf(token.Index), expected));
+			// try to recover, or not
+			if (!recover)
+				return new Token(0, 0);
+			if (TryDrop1Unexpected())
+				return input.GetNextToken();
+			if (TryDrop2Unexpected())
+				return input.GetNextToken();
+			foreach (Symbol terminal in expected)
+			{
+				Token dummy = new Token(terminal.ID, 0);
+				if (TryInsertExpected(dummy))
+					return dummy;
+			}
+			return new Token(0, 0);
+			if (context == Lexer.Automaton.DEFAULT_CONTEXT)
+				return true;
+			for (int i = head; i != -1; i--)
+				if (automaton.GetContexts(stack[i]).Contains(context))
+					return true;
+			return false;
+		}
+
+		/// <summary>
+		/// Checks whether the specified terminal is indeed expected for a reduction
+		/// </summary>
+		/// <param name="terminal">The terminal to check</param>
+		/// <returns><code>true</code> if the terminal is really expected</returns>
+		/// <remarks>
+		/// This check is required because in the case of a base LALR graph,
+		/// some terminals expected for reduction in the automaton are coming from other paths.
+		/// </remarks>
+		private bool CheckIsExpected(Symbol terminal)
+		{
+			// copy the stack to use for the simulation
+			int[] myStack = new int[stack.Length];
+			Array.Copy(stack, myStack, head + 1);
+			int myHead = head;
+			// get the action for the stack's head
+			LRAction action = parserAutomaton.GetAction(myStack[myHead], terminal.ID);
+			while (action.Code != LRActionCode.None)
+			{
+				if (action.Code == LRActionCode.Shift)
+					// yep, the terminal was expected
+					return true;
+				if (action.Code == LRActionCode.Reduce)
+				{
+					// execute the reduction
+					LRProduction production = parserAutomaton.GetProduction(action.Data);
+					myHead -= production.ReductionLength;
+					// this must be a shift
+					action = parserAutomaton.GetAction(myStack[myHead], parserVariables[production.Head].ID);
+					myHead++;
+					if (myHead == myStack.Length)
+						Array.Resize(ref myStack, myStack.Length + INIT_STACK_SIZE);
+					myStack[myHead] = action.Data;
+					// now, get the new action for the terminal
+					action = parserAutomaton.GetAction(action.Data, terminal.ID);
+				}
+			}
+			// nope, that was a pathological case in a LALR graph
+			return false;
+		}
+
+		private bool TryDrop1Unexpected()
+		{
+			int used = 0;
+			bool success = (new Simulator(this)).TestForLength(3, new Token(0, 0), out used);
+			input.Rewind(used);
+			return success;
+		}
+
+		private bool TryDrop2Unexpected()
+		{
+			input.GetNextToken();
+			int used = 0;
+			bool success = (new Simulator(this)).TestForLength(3, new Token(0, 0), out used);
+			input.Rewind(used);
+			if (!success)
+				input.Rewind(1);
+			return success;
+		}
+
+		private bool TryInsertExpected(Token terminal)
+		{
+			int used = 0;
+			bool success = (new Simulator(this)).TestForLength(3, terminal, out used);
+			input.Rewind(used);
+			return success;
+		}
+
+		/// <summary>
+		/// Parses the input and returns the result
+		/// </summary>
+		/// <returns>A ParseResult object containing the data about the result</returns>
+		public override ParseResult Parse()
+		{
+			this.stack = new int[INIT_STACK_SIZE];
+			this.head = 0;
+			Token nextToken = lexer.GetNextToken(this);
+			while (true)
+			{
+				LRActionCode action = ParseOnToken(nextToken);
+				if (action == LRActionCode.Shift)
+				{
+					nextToken = lexer.GetNextToken(this);
+					continue;
+				}
+				if (action == LRActionCode.Accept)
+					return new ParseResult(allErrors, lexer.Output, builder.GetTree());
+				nextToken = OnUnexpectedToken(stack[head], nextToken);
+				if (nextToken.SymbolID == Symbol.SID_NOTHING || allErrors.Count >= MAX_ERROR_COUNT)
+					return new ParseResult(allErrors, lexer.Output);
+			}
+		}
+
+		/// <summary>
+		/// Parses the given token
+		/// </summary>
+		/// <param name="token">The token to parse</param>
+		/// <returns>The LR action on the token</returns>
+		private LRActionCode ParseOnToken(Token token)
+		{
+			while (true)
+			{
+				LRAction action = automaton.GetAction(stack[head], token.SymbolID);
+				if (action.Code == LRActionCode.Shift)
+				{
+					head++;
+					if (head == stack.Length)
+						Array.Resize(ref stack, stack.Length + INIT_STACK_SIZE);
+					stack[head] = action.Data;
+					builder.StackPushToken(token.Index);
+					return action.Code;
+				}
+				else if (action.Code == LRActionCode.Reduce)
+				{
+					LRProduction production = automaton.GetProduction(action.Data);
+					head -= production.ReductionLength;
+					Reduce(production);
+					action = automaton.GetAction(stack[head], parserVariables[production.Head].ID);
+					head++;
+					if (head == stack.Length)
+						Array.Resize(ref stack, stack.Length + INIT_STACK_SIZE);
+					stack[head] = action.Data;
+					continue;
+				}
+				return action.Code;
+			}
+		}
+
+		/// <summary>
+		/// Raises an error on an unexpected token
+		/// </summary>
+		/// <param name="state">The current LR state</param>
+		/// <param name="token">The unexpected token</param>
+		/// <returns>The next token in the case the error is recovered</returns>
+		private Token OnUnexpectedToken(int state, Token token)
+		{
+			ICollection<int> expectedIndices = automaton.GetExpected(state, lexer.Terminals.Count);
+			List<Symbol> expected = new List<Symbol>();
+			foreach (int index in expectedIndices)
+				expected.Add(lexer.Terminals[index]);
+			allErrors.Add(new UnexpectedTokenError(lexer.Output[token.Index], lexer.Output.GetPositionOf(token.Index), expected));
+			if (!recover)
+				return new Token(Symbol.SID_NOTHING, 0);
+			// TODO: try to recover from the error
+			return new Token(Symbol.SID_NOTHING, 0);
+		}
+
+		/// <summary>
+		/// Executes the given LR reduction
+		/// </summary>
+		/// <param name="production">A LR reduction</param>
+		private void Reduce(LRProduction production)
+		{
+			Symbol variable = parserVariables[production.Head];
+			builder.ReductionPrepare(production.Head, production.ReductionLength, production.HeadAction);
+			for (int i = 0; i != production.BytecodeLength; i++)
+			{
+				LROpCode op = production[i];
+				switch (op.Base)
+				{
+					case LROpCodeBase.SemanticAction:
+						{
+							SemanticAction action = parserActions[production[i + 1].DataValue];
+							i++;
+							action.Invoke(variable, builder);
+							break;
+						}
+					case LROpCodeBase.AddVirtual:
+						{
+							int index = production[i + 1].DataValue;
+							builder.ReductionAddVirtual(index, op.TreeAction);
+							i++;
+							break;
+						}
+					default:
+						builder.ReductionPop(op.TreeAction);
+						break;
+				}
+			}
+			builder.Reduce();
+		}
+	}
+}